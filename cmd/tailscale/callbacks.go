--- conflicted
+++ resolved
@@ -42,15 +42,6 @@
 
 	// onDNSConfigChanged is notified when the network changes and the DNS config needs to be updated.
 	onDNSConfigChanged = make(chan struct{}, 1)
-<<<<<<< HEAD
-<<<<<<< HEAD
-
-	// onDNSConfigChanged is notified when the network changes and the DNS config needs to be updated.
-	onDNSConfigChanged = make(chan struct{}, 1)
-=======
->>>>>>> 69e3c3e (use network callback to update DNS config when network changes)
-=======
->>>>>>> c3dd4787
 )
 
 const (
@@ -201,18 +192,8 @@
 	onFileShare <- files
 }
 
-<<<<<<< HEAD
-<<<<<<< HEAD
 //export Java_com_tailscale_ipn_App_onDnsConfigChanged
 func Java_com_tailscale_ipn_App_onDnsConfigChanged(env *C.JNIEnv, cls C.jclass) {
-=======
-//export Java_com_tailscale_ipn_DnsConfig_onDnsConfigChanged
-func Java_com_tailscale_ipn_DnsConfig_onDnsConfigChanged(env *C.JNIEnv, cls C.jclass) {
->>>>>>> 69e3c3e (use network callback to update DNS config when network changes)
-=======
-//export Java_com_tailscale_ipn_App_onDnsConfigChanged
-func Java_com_tailscale_ipn_App_onDnsConfigChanged(env *C.JNIEnv, cls C.jclass) {
->>>>>>> c3dd4787
 	select {
 	case onDNSConfigChanged <- struct{}{}:
 	default:
