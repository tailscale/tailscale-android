// Copyright (c) 2020 Tailscale Inc & AUTHORS All rights reserved.
// Use of this source code is governed by a BSD-style
// license that can be found in the LICENSE file.

package main

import (
	"bytes"
	"context"
	"fmt"
	"image"
	"image/color"
	"math"
	"net/netip"
	"time"
	"log"

	"gioui.org/f32"
	"gioui.org/font/opentype"
	"gioui.org/io/pointer"
	"gioui.org/io/system"
	"gioui.org/layout"
	"gioui.org/op"
	"gioui.org/op/clip"
	"gioui.org/op/paint"
	"gioui.org/text"
	"gioui.org/unit"
	"gioui.org/widget"
	"gioui.org/widget/material"
	qrcode "github.com/skip2/go-qrcode"
	"golang.org/x/exp/shiny/materialdesign/icons"
	"tailscale.com/client/tailscale/apitype"
	"tailscale.com/ipn"
	"tailscale.com/tailcfg"
	"tailscale.com/version"

	_ "embed"

	"eliasnaur.com/font/roboto/robotobold"
	"eliasnaur.com/font/roboto/robotoregular"

	_ "image/png"
)

type UI struct {
	theme *material.Theme
	store *stateStore

	// root is the scrollable list of the main UI.
	root layout.List
	// enabled is the switch for enabling or disabling the VPN.
	enabled widget.Bool
	search  widget.Editor

	exitLAN widget.Bool

	// webSigin is the button for the web-based sign-in flow.
	webSignin widget.Clickable

	// googleSignin is the button for native Google Sign-in.
	googleSignin widget.Clickable

	// openExitDialog opens the exit node picker.
	openExitDialog widget.Clickable

	signinType signinType

	setLoginServer    bool
	loginServer       widget.Editor
	loginServerSave   widget.Clickable
	loginServerCancel widget.Clickable

	self  widget.Clickable
	peers []widget.Clickable

	// allowedAppsDialog is state for the allowed apps dialog.
	allowedAppsDialog struct {
		show    bool
		dismiss Dismiss
		apps 	[]widget.Bool
		list	layout.List
	}

	// exitDialog is state for the exit node dialog.
	exitDialog struct {
		show    bool
		dismiss Dismiss
		exits   widget.Enum
		list    layout.List
	}

	runningExit bool // are we an exit node now?

	qr struct {
		show bool
		op   paint.ImageOp
	}

	intro struct {
		list  layout.List
		start widget.Clickable
		show  bool
	}

	menu struct {
		open          widget.Clickable
		dismiss       Dismiss
		show          bool
		showHistory   []showChange
		showDebugMenu bool

		useLoginServer widget.Clickable
		copy           widget.Clickable
		allowedapps    widget.Clickable
		reauth         widget.Clickable
		bug            widget.Clickable
		beExit         widget.Clickable
		exits          widget.Clickable
		about          widget.Clickable
		logout         widget.Clickable
	}

	// The current pop-up message, if any
	message struct {
		text string
		// t0 is the time when the most recent message appeared.
		t0 time.Time
	}

	shareDialog struct {
		show    bool
		dismiss Dismiss
		list    layout.List
		// peers are the nodes ready to receive files.
		targets []shareTarget
		loaded  bool
		error   error
	}

	// aboutDialog is state for the about dialog.
	aboutDialog struct {
		show    bool
		dismiss Dismiss
	}

	// ossLicenses is the button to show the OSS licenses.
	ossLicenses widget.Clickable

	icons struct {
		search     *widget.Icon
		more       *widget.Icon
		exitStatus *widget.Icon
		done       *widget.Icon
		error      *widget.Icon
		logo       paint.ImageOp
		google     paint.ImageOp
	}
}

type shareTarget struct {
	btn     widget.Clickable
	target  *apitype.FileTarget
	info    FileSendInfo
	cancel  func()
	updates <-chan FileSendInfo
}

type signinType uint8

// An UIPeer is either a peer or a section header
// with the user information.
type UIPeer struct {
	// Owner of the peer.
	Owner tailcfg.UserID
	// Name is the owner's name in all caps (for section headers).
	Name string
	// Peer is nil for section headers.
	Peer *tailcfg.Node
}

// menuItem describes an item in a popup menu.
type menuItem struct {
	title string
	btn   *widget.Clickable
}

const (
	headerColor = 0x496495
	infoColor   = 0x3a517b
	white       = 0xffffff
)

const (
	keyShowIntro = "ui.showintro"
)

const (
	noSignin signinType = iota
	webSignin
	googleSignin
)

type (
	C = layout.Context
	D = layout.Dimensions
)

var (
	//go:embed tailscale.png
	tailscaleLogo []byte
	//go:embed google.png
	googleLogo []byte
)

func newUI(store *stateStore) (*UI, error) {
	searchIcon, err := widget.NewIcon(icons.ActionSearch)
	if err != nil {
		return nil, err
	}
	moreIcon, err := widget.NewIcon(icons.NavigationMoreVert)
	if err != nil {
		return nil, err
	}
	exitStatus, err := widget.NewIcon(icons.NavigationMenu)
	if err != nil {
		return nil, err
	}
	doneIcon, err := widget.NewIcon(icons.ActionCheckCircle)
	if err != nil {
		return nil, err
	}
	errorIcon, err := widget.NewIcon(icons.AlertErrorOutline)
	if err != nil {
		return nil, err
	}
	logo, _, err := image.Decode(bytes.NewReader(tailscaleLogo))
	if err != nil {
		return nil, err
	}
	google, _, err := image.Decode(bytes.NewReader(googleLogo))
	if err != nil {
		return nil, err
	}
	face, err := opentype.Parse(robotoregular.TTF)
	if err != nil {
		panic(fmt.Sprintf("failed to parse font: %v", err))
	}
	faceBold, err := opentype.Parse(robotobold.TTF)
	if err != nil {
		panic(fmt.Sprintf("failed to parse font: %v", err))
	}
	fonts := []text.FontFace{
		{Font: text.Font{Typeface: "Roboto"}, Face: face},
		{Font: text.Font{Typeface: "Roboto", Weight: text.Bold}, Face: faceBold},
	}
	ui := &UI{
		theme: material.NewTheme(fonts),
		store: store,
	}
	ui.intro.show, _ = store.ReadBool(keyShowIntro, true)
	ui.icons.search = searchIcon
	ui.icons.more = moreIcon
	ui.icons.exitStatus = exitStatus
	ui.icons.done = doneIcon
	ui.icons.error = errorIcon
	ui.icons.logo = paint.NewImageOp(logo)
	ui.icons.google = paint.NewImageOp(google)
	ui.root.Axis = layout.Vertical
	ui.intro.list.Axis = layout.Vertical
	ui.search.SingleLine = true
	ui.loginServer.SingleLine = true
	ui.exitDialog.list.Axis = layout.Vertical
	ui.allowedAppsDialog.list.Axis = layout.Vertical
	ui.shareDialog.list.Axis = layout.Vertical

	// If they've ever set the control plane, give them the debug menu right away.
	if v, _ := ui.store.ReadString(customLoginServerPrefKey, ""); v != "" {
		ui.menu.showDebugMenu = true
	}

	return ui, nil
}

func mulAlpha(c color.NRGBA, alpha uint8) color.NRGBA {
	c.A = uint8(uint32(c.A) * uint32(alpha) / 0xff)
	return c
}

func (ui *UI) onBack() bool {
	b := ui.activeDialog()
	if b == nil {
		return false
	}
	*b = false
	return true
}

func (ui *UI) activeDialog() *bool {
	switch {
	case ui.qr.show:
		return &ui.qr.show
	case ui.menu.show:
		return &ui.menu.show
	case ui.shareDialog.show:
		return &ui.shareDialog.show
	case ui.exitDialog.show:
		return &ui.exitDialog.show
<<<<<<< HEAD
	case ui.aboutDialog.show:
		return &ui.aboutDialog.show
=======
	case ui.allowedAppsDialog.show:
		return &ui.allowedAppsDialog.show
>>>>>>> 6bad91f2
	}
	return nil
}

type showChange struct {
	at    time.Time
	shown bool
}

func (ui *UI) setMenuShown(v bool) {
	if v == ui.menu.show {
		return
	}
	ui.menu.show = v

	now := time.Now()
	const recent = 5 * time.Second
	recentHistory := ui.menu.showHistory[:0]
	for _, hi := range ui.menu.showHistory {
		if now.Sub(hi.at) < recent {
			recentHistory = append(recentHistory, hi)
		}
	}
	ui.menu.showHistory = append(recentHistory, showChange{
		at:    now,
		shown: v,
	})
	if len(ui.menu.showHistory) >= 6 {
		ui.menu.showDebugMenu = true
	}
}

func (ui *UI) layout(gtx layout.Context, sysIns system.Insets, state *clientState) []UIEvent {
	// "Get started".
	if ui.intro.show {
		if ui.intro.start.Clicked() {
			ui.store.WriteBool(keyShowIntro, false)
			ui.intro.show = false
		}
		ui.layoutIntro(gtx, sysIns)
		return nil
	}

	var events []UIEvent

	if ui.enabled.Changed() {
		events = append(events, ConnectEvent{Enable: ui.enabled.Value})
	}

	for _, e := range ui.search.Events() {
		if _, ok := e.(widget.ChangeEvent); ok {
			events = append(events, SearchEvent{Query: ui.search.Text()})
			break
		}
	}
	for ui.menu.open.Clicked() {
		ui.setMenuShown(!ui.menu.show)
	}

	netmap := state.backend.NetworkMap
	var (
		localName, localAddr string
		expiry               time.Time
		userID               tailcfg.UserID
		exitID               tailcfg.StableNodeID
	)
	if netmap != nil {
		userID = netmap.User
		expiry = netmap.Expiry
		localName = netmap.SelfNode.DisplayName(false)
		if addrs := netmap.Addresses; len(addrs) > 0 {
			localAddr = addrs[0].Addr().String()
		}
	}
	if p := state.backend.Prefs; p != nil {
		exitID = p.ExitNodeID
	}
	if d := &ui.exitDialog; d.show {
		if newID := tailcfg.StableNodeID(d.exits.Value); newID != exitID {
			d.show = false
			events = append(events, RouteAllEvent{newID})
		}
	} else {
		d.exits.Value = string(exitID)
	}
	if ui.exitLAN.Changed() {
		events = append(events, ExitAllowLANEvent(ui.exitLAN.Value))
	}

	//TODO: A message in the log has to be generated when I click on something
	if d := &ui.allowedAppsDialog; d.show {
		var i int = 0
		log.Printf("Checking clicks: %v", len(d.apps))
		for i < len(d.apps) {
			if(d.apps[i].Changed()){
				log.Printf("App number %v changed state", i)			
				state.Apps[i].allowed = d.apps[i].Value			
				events = 
					append(events, AllowedAppsEvent{packageName: state.Apps[i].packageName, allowed: state.Apps[i].allowed})
			}
			i = i + 1
		}
	}

	if ui.googleSignin.Clicked() {
		ui.signinType = googleSignin
		events = append(events, GoogleAuthEvent{})
	}

	if ui.webSignin.Clicked() {
		ui.signinType = webSignin
		events = append(events, WebAuthEvent{})
	}

	if ui.loginServerSave.Clicked() {
		text := ui.loginServer.Text()
		ui.showMessage(gtx, "Login server saved")
		events = append(events, SetLoginServerEvent{URL: text})
		ui.setLoginServer = false
	}
	if ui.loginServerCancel.Clicked() {
		ui.setLoginServer = false
	}

	if ui.menuClicked(&ui.menu.useLoginServer) {
		ui.setLoginServer = true
		savedLoginServer, _ := ui.store.ReadString(customLoginServerPrefKey, "")
		ui.loginServer.SetText(savedLoginServer)
	}

	if ui.menuClicked(&ui.menu.copy) && localAddr != "" {
		events = append(events, CopyEvent{Text: localAddr})
		ui.showCopied(gtx, localAddr)
	}

	if ui.menuClicked(&ui.menu.reauth) {
		events = append(events, ReauthEvent{})
	}

	if ui.menuClicked(&ui.menu.allowedapps) {
		ui.allowedAppsDialog.show = true
	}

	if ui.menuClicked(&ui.menu.bug) {
		events = append(events, BugEvent{})
		ui.showCopied(gtx, "bug report marker to clipboard")
	}

	if ui.menuClicked(&ui.menu.beExit) {
		ui.runningExit = !ui.runningExit
		events = append(events, BeExitNodeEvent(ui.runningExit))
		if ui.runningExit {
			ui.showMessage(gtx, "Running exit node")
		} else {
			ui.showMessage(gtx, "Stopped running exit node")
		}
	}

	if ui.menuClicked(&ui.menu.exits) || ui.openExitDialog.Clicked() {
		ui.exitDialog.show = true
	}

	if ui.menuClicked(&ui.menu.about) {
		ui.aboutDialog.show = true
	}

	if ui.ossLicenses.Clicked() {
		events = append(events, OSSLicensesEvent{})
	}

	if ui.menuClicked(&ui.menu.logout) {
		events = append(events, LogoutEvent{})
	}

	for i := range ui.shareDialog.targets {
		t := &ui.shareDialog.targets[i]
		select {
		case t.info = <-t.updates:
		default:
		}
		if !t.btn.Clicked() {
			continue
		}
		switch t.info.State {
		case FileSendTransferring, FileSendConnecting:
			t.cancel()
			t.info.State = FileSendNotStarted
			t.updates = nil
			continue
		}
		t.info = FileSendInfo{
			State: FileSendConnecting,
		}
		ctx, cancel := context.WithCancel(context.Background())
		t.cancel = cancel
		updates := make(chan FileSendInfo, 1)
		t.updates = updates
		events = append(events, FileSendEvent{
			Target:  t.target,
			Context: ctx,
			Updates: func(info FileSendInfo) {
				select {
				case <-updates:
				default:
				}
				updates <- info
			},
		})
	}

	for len(ui.peers) < len(state.Peers) {
		ui.peers = append(ui.peers, widget.Clickable{})
	}
	if max := len(state.Peers); len(ui.peers) > max {
		ui.peers = ui.peers[:max]
	}

	const numHeaders = 6
	n := numHeaders + len(state.Peers)
	needsLogin := state.backend.State == ipn.NeedsLogin
	if !needsLogin {
		ui.qr.show = false
	}
	rootGtx := gtx
	if ui.activeDialog() != nil {
		rootGtx.Queue = nil
	}
	ui.root.Layout(rootGtx, n, func(gtx C, idx int) D {
		var in layout.Inset
		if idx == n-1 {
			// The last list element includes the bottom system
			// inset.
			in.Bottom = sysIns.Bottom
		}
		return in.Layout(gtx, func(gtx C) D {
			switch idx {
			case 0:
				return ui.layoutTop(gtx, sysIns, &state.backend)
			case 1:
				if netmap == nil || state.backend.State < ipn.Stopped {
					return D{}
				}
				for ui.self.Clicked() {
					events = append(events, CopyEvent{Text: localAddr})
					ui.showCopied(gtx, localAddr)
				}
				return ui.layoutLocal(gtx, sysIns, localName, localAddr)
			case 2:
				return ui.layoutExitStatus(gtx, &state.backend)
			case 3:
				if state.backend.State < ipn.Stopped {
					return D{}
				}
				return ui.layoutSearchbar(gtx, sysIns)
			case 4:
				if !needsLogin {
					return D{}
				}
				return ui.layoutSignIn(gtx, &state.backend)
			case 5:
				// Formerly "No internet connection", which has been removed.
				return D{}
			default:
				if needsLogin {
					return D{}
				}
				pidx := idx - numHeaders
				p := &state.Peers[pidx]
				if p.Peer == nil {
					name := p.Name
					if p.Owner == userID {
						name = "MY DEVICES"
					}
					return ui.layoutSection(gtx, sysIns, name)
				} else {
					clk := &ui.peers[pidx]
					if clk.Clicked() {
						if addrs := p.Peer.Addresses; len(addrs) > 0 {
							a := addrs[0].Addr().String()
							events = append(events, CopyEvent{Text: a})
							ui.showCopied(gtx, a)
						}
					}
					return ui.layoutPeer(gtx, sysIns, p, userID, clk)
				}
			}
		})
	})

	ui.layoutExitNodeDialog(gtx, sysIns, state.backend.Exits)

	ui.layoutAllowedAppsDialog(gtx, sysIns, state.Apps)

	ui.layoutShareDialog(gtx, sysIns)

	ui.layoutAboutDialog(gtx, sysIns)

	// Popup messages.
	ui.layoutMessage(gtx, sysIns)

	// 3-dots menu.
	if ui.menu.show {
		ui.layoutMenu(gtx, sysIns, expiry, exitID != "" || len(state.backend.Exits) > 0, needsLogin)
	}

	if ui.qr.show {
		ui.layoutQR(gtx, sysIns)
	}

	return events
}

func (ui *UI) layoutQR(gtx layout.Context, sysIns system.Insets) layout.Dimensions {
	fill{rgb(0x232323)}.Layout(gtx, gtx.Constraints.Max)
	return layout.Center.Layout(gtx, func(gtx C) D {
		return drawImage(gtx, ui.qr.op, unit.Dp(300))
	})
}

func (ui *UI) FillShareDialog(targets []*apitype.FileTarget, err error) {
	ui.shareDialog.error = err
	ui.shareDialog.loaded = true
	targetSet := make(map[tailcfg.NodeID]int)
	if ui.shareDialog.show {
		// Update rather than replace list.
		for i, t := range ui.shareDialog.targets {
			targetSet[t.target.Node.ID] = i
		}
	} else {
		ui.shareDialog.targets = nil
	}
	for _, t := range targets {
		if i, ok := targetSet[t.Node.ID]; ok {
			ui.shareDialog.targets[i].target = t
		} else {
			ui.shareDialog.targets = append(ui.shareDialog.targets, shareTarget{target: t})
		}
	}
}

func (ui *UI) ShowShareDialog() {
	ui.shareDialog.show = true
}

func (ui *UI) ShowMessage(msg string) {
	ui.message.text = msg
	ui.message.t0 = time.Now()
}

func (ui *UI) ShowQRCode(url string) {
	ui.qr.show = true
	q, err := qrcode.New(url, qrcode.Medium)
	if err != nil {
		fatalErr(err)
		return
	}
	ui.qr.op = paint.NewImageOp(q.Image(512))
}

// Dismiss is a widget that detects pointer presses.
type Dismiss struct {
}

func (d *Dismiss) Add(gtx layout.Context, color color.NRGBA) {
	defer clip.Rect(image.Rectangle{Max: gtx.Constraints.Min}).Push(gtx.Ops).Pop()
	pointer.InputOp{Tag: d, Types: pointer.Press}.Add(gtx.Ops)
	paint.Fill(gtx.Ops, color)
}

func (d *Dismiss) Dismissed(gtx layout.Context) bool {
	for _, e := range gtx.Events(d) {
		if e, ok := e.(pointer.Event); ok {
			if e.Type == pointer.Press {
				return true
			}
		}
	}
	return false
}

func (ui *UI) layoutExitStatus(gtx layout.Context, state *BackendState) layout.Dimensions {
	var bg color.NRGBA
	var text string
	switch state.ExitStatus {
	case ExitNone:
		return D{}
	case ExitOffline:
		text = "Exit node offline"
		bg = rgb(0xc65835)
	case ExitOnline:
		text = "Using exit node"
		bg = rgb(0x338b51)
	}
	return material.Clickable(gtx, &ui.openExitDialog, func(gtx C) D {
		gtx.Constraints.Min.X = gtx.Constraints.Max.X
		return layout.Stack{}.Layout(gtx,
			layout.Expanded(func(gtx layout.Context) layout.Dimensions {
				sz := image.Point{
					X: gtx.Constraints.Min.X,
					Y: gtx.Constraints.Min.Y,
				}
				defer clip.Rect(image.Rectangle{Max: sz}).Push(gtx.Ops).Pop()
				paint.ColorOp{Color: bg}.Add(gtx.Ops)
				paint.PaintOp{}.Add(gtx.Ops)
				return layout.Dimensions{Size: sz}
			}),
			layout.Stacked(func(gtx layout.Context) layout.Dimensions {
				return layout.Inset{
					Top:    unit.Dp(12),
					Bottom: unit.Dp(12),
					Right:  unit.Dp(24),
					Left:   unit.Dp(24),
				}.Layout(gtx, func(gtx C) D {
					return layout.Flex{Alignment: layout.Middle}.Layout(gtx,
						layout.Flexed(1, func(gtx C) D {
							return layout.Flex{Axis: layout.Vertical}.Layout(gtx,
								layout.Rigid(func(gtx C) D {
									lbl := material.Body2(ui.theme, text)
									lbl.Color = rgb(white)
									return lbl.Layout(gtx)
								}),
								layout.Rigid(func(gtx C) D {
									node := material.Body2(ui.theme, state.Exit.Label)
									node.Color = argb(0x88ffffff)
									return node.Layout(gtx)
								}),
							)
						}),
						layout.Rigid(func(gtx C) D {
							return ui.icons.exitStatus.Layout(gtx, rgb(white))
						}),
					)
				})
			}),
		)
	})
}

// layoutSignIn lays out the sign in button(s).
func (ui *UI) layoutSignIn(gtx layout.Context, state *BackendState) layout.Dimensions {
	return layout.Inset{Top: unit.Dp(48), Left: unit.Dp(48), Right: unit.Dp(48)}.Layout(gtx, func(gtx C) D {
		const (
			textColor = 0x555555
		)

		border := widget.Border{Color: rgb(textColor), CornerRadius: unit.Dp(4), Width: unit.Dp(1)}

		if ui.setLoginServer {
			return layout.Flex{Axis: layout.Vertical, Alignment: layout.Middle}.Layout(gtx,
				layout.Rigid(func(gtx C) D {
					return layout.Inset{Bottom: unit.Dp(16)}.Layout(gtx, func(gtx C) D {
						return Background{Color: rgb(0xe3e2ea), CornerRadius: unit.Dp(8)}.Layout(gtx, func(gtx C) D {
							return layout.UniformInset(unit.Dp(8)).Layout(gtx, func(gtx C) D {
								return layout.Flex{Alignment: layout.Middle}.Layout(gtx,
									layout.Flexed(1,
										material.Editor(ui.theme, &ui.loginServer, "https://controlplane.tailscale.com").Layout,
									),
								)
							})
						})
					})
				}),
				layout.Rigid(func(gtx C) D {
					return layout.Inset{Bottom: unit.Dp(16)}.Layout(gtx, func(gtx C) D {
						return border.Layout(gtx, func(gtx C) D {
							button := material.Button(ui.theme, &ui.loginServerSave, "Save")
							button.Background = color.NRGBA{} // transparent
							button.Color = rgb(textColor)
							return button.Layout(gtx)
						})
					})
				}),
				layout.Rigid(func(gtx C) D {
					return border.Layout(gtx, func(gtx C) D {
						button := material.Button(ui.theme, &ui.loginServerCancel, "Cancel")
						button.Background = color.NRGBA{} // transparent
						button.Color = rgb(textColor)
						return button.Layout(gtx)
					})
				}),
			)
		}

		return layout.Flex{Axis: layout.Vertical, Alignment: layout.Middle}.Layout(gtx,
			layout.Rigid(func(gtx C) D {
				if !googleSignInEnabled() {
					return D{}
				}
				return layout.Inset{Bottom: unit.Dp(16)}.Layout(gtx, func(gtx C) D {
					signin := material.ButtonLayout(ui.theme, &ui.googleSignin)
					signin.Background = color.NRGBA{} // transparent

					return ui.withLoader(gtx, ui.signinType == googleSignin, func(gtx C) D {
						return border.Layout(gtx, func(gtx C) D {
							if ui.signinType != noSignin {
								gtx.Queue = nil
							}
							return signin.Layout(gtx, func(gtx C) D {
								gtx.Constraints.Max.Y = gtx.Dp(unit.Dp(48))
								return layout.Flex{Alignment: layout.Middle}.Layout(gtx,
									layout.Rigid(func(gtx C) D {
										return layout.Inset{Right: unit.Dp(4)}.Layout(gtx, func(gtx C) D {
											return drawImage(gtx, ui.icons.google, unit.Dp(16))
										})
									}),
									layout.Rigid(func(gtx C) D {
										return layout.Inset{Top: unit.Dp(10), Bottom: unit.Dp(10)}.Layout(gtx, func(gtx C) D {
											l := material.Body2(ui.theme, "Sign in with Google")
											l.Color = rgb(textColor)
											return l.Layout(gtx)
										})
									}),
								)
							})
						})
					})
				})
			}),
			layout.Rigid(func(gtx C) D {
				label := "Sign in with other"
				if !googleSignInEnabled() {
					label = "Sign in"
				}
				return ui.withLoader(gtx, ui.signinType == webSignin, func(gtx C) D {
					return border.Layout(gtx, func(gtx C) D {
						if ui.signinType != noSignin {
							gtx.Queue = nil
						}
						signin := material.Button(ui.theme, &ui.webSignin, label)
						signin.Background = color.NRGBA{} // transparent
						signin.Color = rgb(textColor)
						return signin.Layout(gtx)
					})
				})
			}),
		)
	})
}

func (ui *UI) withLoader(gtx layout.Context, loading bool, w layout.Widget) layout.Dimensions {
	cons := gtx.Constraints
	return layout.Stack{Alignment: layout.W}.Layout(gtx,
		layout.Stacked(func(gtx C) D {
			gtx.Constraints = cons
			return w(gtx)
		}),
		layout.Stacked(func(gtx C) D {
			if !loading {
				return D{}
			}
			return layout.Inset{Left: unit.Dp(16)}.Layout(gtx, func(gtx C) D {
				gtx.Constraints.Min = image.Point{
					X: gtx.Dp(unit.Dp(16)),
				}
				return material.Loader(ui.theme).Layout(gtx)
			})
		}),
	)
}

// layoutIntro lays out the intro page with the logo and terms.
func (ui *UI) layoutIntro(gtx layout.Context, sysIns system.Insets) {
	fill{rgb(0x232323)}.Layout(gtx, gtx.Constraints.Max)
	ui.intro.list.Layout(gtx, 1, func(gtx C, idx int) D {
		return layout.Flex{Axis: layout.Vertical}.Layout(gtx,
			// 9 dot logo.
			layout.Rigid(func(gtx C) D {
				return layout.Inset{Top: unit.Dp(80), Bottom: unit.Dp(48)}.Layout(gtx, func(gtx C) D {
					return layout.N.Layout(gtx, func(gtx C) D {
						sz := gtx.Dp(unit.Dp(72))
						drawLogo(gtx.Ops, sz)
						return layout.Dimensions{Size: image.Pt(sz, sz)}
					})
				})
			}),
			// "tailscale".
			layout.Rigid(func(gtx C) D {
				return layout.N.Layout(gtx, func(gtx C) D {
					return drawImage(gtx, ui.icons.logo, unit.Dp(200))
				})
			}),
			// Terms.
			layout.Rigid(func(gtx C) D {
				return layout.Inset{
					Top:   unit.Dp(48),
					Left:  unit.Dp(32),
					Right: unit.Dp(32),
				}.Layout(gtx, func(gtx C) D {
					terms := material.Body2(ui.theme, termsText)
					terms.Color = rgb(0xbfbfbf)
					terms.Alignment = text.Middle
					return terms.Layout(gtx)
				})
			}),
			// "Get started".
			layout.Rigid(func(gtx C) D {
				return layout.Inset{
					Top:    unit.Dp(16),
					Left:   unit.Dp(16),
					Right:  unit.Dp(16),
					Bottom: sysIns.Bottom,
				}.Layout(gtx, func(gtx C) D {
					start := material.Button(ui.theme, &ui.intro.start, "Get Started")
					start.Inset = layout.UniformInset(unit.Dp(16))
					start.CornerRadius = unit.Dp(16)
					start.Background = rgb(0x496495)
					start.TextSize = unit.Sp(20)
					return start.Layout(gtx)
				})
			}),
		)
	})
}

// menuClicked is like btn.Clicked, but also closes the menu if true.
func (ui *UI) menuClicked(btn *widget.Clickable) bool {
	cl := btn.Clicked()
	if cl {
		ui.setMenuShown(false)
	}
	return cl
}

// layoutShareDialog lays out the file sharing dialog shown on file send intents (ACTION_SEND, ACTION_SEND_MULTIPLE).
func (ui *UI) layoutShareDialog(gtx layout.Context, sysIns system.Insets) {
	d := &ui.shareDialog
	if d.dismiss.Dismissed(gtx) {
		ui.shareDialog.show = false
	}
	if !d.show {
		return
	}
	d.dismiss.Add(gtx, argb(0x66000000))
	layout.Inset{
		Top:    sysIns.Top + unit.Dp(16),
		Right:  sysIns.Right + unit.Dp(16),
		Bottom: sysIns.Bottom + unit.Dp(16),
		Left:   sysIns.Left + unit.Dp(16),
	}.Layout(gtx, func(gtx C) D {
		return layout.Center.Layout(gtx, func(gtx C) D {
			gtx.Constraints.Min.X = gtx.Dp(unit.Dp(250))
			gtx.Constraints.Max.X = gtx.Constraints.Min.X
			return layoutDialog(gtx, func(gtx C) D {
				return layout.Flex{Axis: layout.Vertical}.Layout(gtx,
					layout.Rigid(func(gtx C) D {
						// Header.
						d := layout.Inset{
							Top:    unit.Dp(16),
							Right:  unit.Dp(20),
							Left:   unit.Dp(20),
							Bottom: unit.Dp(16),
						}.Layout(gtx, func(gtx C) D {
							l := material.Body1(ui.theme, "Share via Tailscale")
							l.Font.Weight = text.Bold
							return l.Layout(gtx)
						})
						// Swallow clicks to title.
						var c widget.Clickable
						gtx.Queue = nil
						return c.Layout(gtx, func(gtx C) D { return d })
					}),
					layout.Rigid(func(gtx C) D {
						if d.loaded {
							return D{}
						}
						return layout.UniformInset(unit.Dp(50)).Layout(gtx, func(gtx C) D {
							return layout.Center.Layout(gtx, func(gtx C) D {
								sz := gtx.Dp(unit.Dp(32))
								gtx.Constraints.Min = image.Pt(sz, sz)
								gtx.Constraints.Max = gtx.Constraints.Min
								return material.Loader(ui.theme).Layout(gtx)
							})
						})
					}),
					layout.Rigid(func(gtx C) D {
						if d.error == nil {
							return D{}
						}
						sz := gtx.Dp(unit.Dp(50))
						gtx.Constraints.Min.Y = sz
						return layout.UniformInset(unit.Dp(20)).Layout(gtx, func(gtx C) D {
							return layout.W.Layout(gtx, func(gtx C) D {
								return material.Body2(ui.theme, d.error.Error()).Layout(gtx)
							})
						})
					}),
					layout.Flexed(1, func(gtx C) D {
						gtx.Constraints.Min.Y = 0
						return d.list.Layout(gtx, len(d.targets), func(gtx C, idx int) D {
							node := &d.targets[idx]
							target := node.target.Node
							lbl := target.ComputedName
							offline := target.Online != nil && !*target.Online
							if offline {
								lbl = lbl + " (offline)"
							}
							w := material.Body2(ui.theme, lbl)
							if offline {
								w.Color = rgb(0xbbbbbb)
								gtx.Queue = nil
							}
							return material.Clickable(gtx, &node.btn, func(gtx C) D {
								return layout.UniformInset(unit.Dp(16)).Layout(gtx, func(gtx C) D {
									return layout.Flex{Alignment: layout.Middle}.Layout(gtx,
										layout.Flexed(1, w.Layout),
										layout.Rigid(func(gtx C) D {
											sz := gtx.Dp(unit.Dp(16))
											gtx.Constraints.Min = image.Pt(sz, sz)
											switch node.info.State {
											case FileSendConnecting:
												return material.Loader(ui.theme).Layout(gtx)
											case FileSendTransferring:
												return material.ProgressCircle(ui.theme, float32(node.info.Progress)).Layout(gtx)
											case FileSendFailed:
												return ui.icons.error.Layout(gtx, rgb(0xcc6539))
											case FileSendComplete:
												return ui.icons.done.Layout(gtx, ui.theme.Palette.ContrastBg)
											default:
												return D{}
											}
										}),
									)
								})
							})
						})
					}),
				)
			})
		})
	})
}

func (ui *UI) layoutAppConfig(gtx layout.Context, app AppConfig, idx int) layout.Dimensions {
	d := &ui.allowedAppsDialog
	return layout.Flex{}.Layout(gtx,
		//2 is the weight, this side takes more space
		layout.Flexed(2, func(gtx layout.Context) layout.Dimensions {
			w := &(d.apps[idx])
			w.Value = app.allowed
			btn := material.CheckBox(ui.theme, &(d.apps[idx]), app.label)
			return layout.Inset{
				Right:  unit.Dp(16),
				Left:   unit.Dp(16),
				Bottom: unit.Dp(16),
			}.Layout(gtx, btn.Layout)
		}),
		//Separator
		layout.Rigid(layout.Spacer{Height: unit.Dp(10)}.Layout),
		layout.Flexed(1, func(gtx layout.Context) layout.Dimensions {
			iconOp := paint.NewImageOp(app.icon)
			img := widget.Image{Src: iconOp}
			img.Scale = 1
			return layout.Inset{
				Right:  unit.Dp(16),
				Left:   unit.Dp(16),
				Bottom: unit.Dp(16),
			}.Layout(gtx, img.Layout)
		}),
	)
}

//Displays the allowed Apps Dialog
func (ui *UI) layoutAllowedAppsDialog(gtx layout.Context, sysIns system.Insets, apps []AppConfig) {
	d := &ui.allowedAppsDialog
	if(len(d.apps) != len(apps)){
		d.apps = nil
		var i = 0
		for i < len(apps){
			d.apps = append(d.apps, widget.Bool{ Value: apps[i].allowed })
			i = i + 1
		}
	}
	if d.dismiss.Dismissed(gtx) {
		d.show = false
	}
	if !d.show {
		return
	}
	d.dismiss.Add(gtx, argb(0x66000000))
	layout.Inset{
		Top:    unit.Add(gtx.Metric, sysIns.Top, unit.Dp(16)),
		Right:  unit.Add(gtx.Metric, sysIns.Right, unit.Dp(16)),
		Bottom: unit.Add(gtx.Metric, sysIns.Bottom, unit.Dp(16)),
		Left:   unit.Add(gtx.Metric, sysIns.Left, unit.Dp(16)),
	}.Layout(gtx, func(gtx C) D {
		return layout.Center.Layout(gtx, func(gtx C) D {
			gtx.Constraints.Min.X = gtx.Px(unit.Dp(300))
			gtx.Constraints.Max.X = gtx.Constraints.Min.X
			return layoutDialog(gtx, func(gtx C) D {
				return layout.Flex{Axis: layout.Vertical}.Layout(gtx,
					layout.Rigid(func(gtx C) D {
						// Header.
						return layout.Inset{
							Top:    unit.Dp(16),
							Right:  unit.Dp(20),
							Left:   unit.Dp(20),
							Bottom: unit.Dp(16),
						}.Layout(gtx, func(gtx C) D {
							l := material.Body1(ui.theme, "Allowed Applications")
							l.Font.Weight = text.Bold
							return l.Layout(gtx)
						})
					}),
					layout.Flexed(1, func(gtx C) D {
						gtx.Constraints.Min.Y = 0
						n := len(apps)
						return d.list.Layout(gtx, n, func(gtx C, idx int) D {
							return ui.layoutAppConfig(gtx, apps[idx], idx)
						})
					}),
				)
			})
		})
	})
}

// layoutExitNodeDialog lays out the exit node selection dialog.
func (ui *UI) layoutExitNodeDialog(gtx layout.Context, sysIns system.Insets, exits []Peer) {
	d := &ui.exitDialog
	if d.dismiss.Dismissed(gtx) {
		d.show = false
	}
	if !d.show {
		return
	}
	d.dismiss.Add(gtx, argb(0x66000000))
	layout.Inset{
		Top:    sysIns.Top + unit.Dp(16),
		Right:  sysIns.Right + unit.Dp(16),
		Bottom: sysIns.Bottom + unit.Dp(16),
		Left:   sysIns.Left + unit.Dp(16),
	}.Layout(gtx, func(gtx C) D {
		return layout.Center.Layout(gtx, func(gtx C) D {
			gtx.Constraints.Min.X = gtx.Dp(unit.Dp(250))
			gtx.Constraints.Max.X = gtx.Constraints.Min.X
			return layoutDialog(gtx, func(gtx C) D {
				return layout.Flex{Axis: layout.Vertical}.Layout(gtx,
					layout.Rigid(func(gtx C) D {
						// Header.
						return layout.Inset{
							Top:    unit.Dp(16),
							Right:  unit.Dp(20),
							Left:   unit.Dp(20),
							Bottom: unit.Dp(16),
						}.Layout(gtx, func(gtx C) D {
							l := material.Body1(ui.theme, "Use exit node...")
							l.Font.Weight = text.Bold
							return l.Layout(gtx)
						})
					}),
					layout.Flexed(1, func(gtx C) D {
						gtx.Constraints.Min.Y = 0
						// Add "none" exit node, then "Allow LAN" checkbox, then the exit nodes.
						n := len(exits) + 2
						return d.list.Layout(gtx, n, func(gtx C, idx int) D {
							if idx == 0 {
								btn := material.CheckBox(ui.theme, &ui.exitLAN, "Allow LAN access")
								return layout.Inset{
									Right:  unit.Dp(16),
									Left:   unit.Dp(16),
									Bottom: unit.Dp(16),
								}.Layout(gtx, btn.Layout)
							}
							node := Peer{Label: "None", Online: true}
							if idx >= 2 {
								node = exits[idx-2]
							}
							lbl := node.Label
							if !node.Online {
								lbl = lbl + " (offline)"
							}
							btn := material.RadioButton(ui.theme, &d.exits, string(node.ID), lbl)
							if !node.Online {
								btn.Color = rgb(0xbbbbbb)
								btn.IconColor = btn.Color
							}
							return layout.Inset{
								Right:  unit.Dp(16),
								Left:   unit.Dp(16),
								Bottom: unit.Dp(16),
							}.Layout(gtx, btn.Layout)
						})
					}),
				)
			})
		})
	})
}

// layoutAboutDialog lays out the about dialog.
func (ui *UI) layoutAboutDialog(gtx layout.Context, sysIns system.Insets) {
	d := &ui.aboutDialog
	if d.dismiss.Dismissed(gtx) {
		d.show = false
	}
	if !d.show {
		return
	}
	d.dismiss.Add(gtx, argb(0x66000000))
	layout.Inset{
		Top:    sysIns.Top + unit.Dp(16),
		Right:  sysIns.Right + unit.Dp(16),
		Bottom: sysIns.Bottom + unit.Dp(16),
		Left:   sysIns.Left + unit.Dp(16),
	}.Layout(gtx, func(gtx C) D {
		return layout.Center.Layout(gtx, func(gtx C) D {
			gtx.Constraints.Min.X = gtx.Dp(unit.Dp(250))
			gtx.Constraints.Max.X = gtx.Constraints.Min.X
			return layoutDialog(gtx, func(gtx C) D {
				return layout.Flex{Axis: layout.Vertical}.Layout(gtx,
					layout.Rigid(func(gtx C) D {
						// Header.
						return layout.Inset{
							Top:    unit.Dp(16),
							Right:  unit.Dp(20),
							Left:   unit.Dp(20),
							Bottom: unit.Dp(16),
						}.Layout(gtx, func(gtx C) D {
							l := material.Body1(ui.theme, "About")
							l.Font.Weight = text.Bold
							return l.Layout(gtx)
						})
					}),
					layout.Rigid(func(gtx C) D {
						return layout.UniformInset(unit.Dp(16)).Layout(gtx, func(gtx C) D {
							return material.Body1(ui.theme, "version "+version.Short()).Layout(gtx)
						})
					}),
					layout.Rigid(func(gtx C) D {
						return material.Clickable(gtx, &ui.ossLicenses, func(gtx C) D {
							return layout.UniformInset(unit.Dp(16)).Layout(gtx, func(gtx C) D {
								return material.Body1(ui.theme, "Open Source Licenses").Layout(gtx)
							})
						})
					}),
				)
			})
		})
	})
}

func layoutMenu(th *material.Theme, gtx layout.Context, items []menuItem, header layout.Widget) layout.Dimensions {
	return layoutDialog(gtx, func(gtx C) D {
		// Lay out menu items twice; once for
		// measuring the widest item, once for actual layout.
		var maxWidth int
		var minWidth int
		children := []layout.FlexChild{
			layout.Rigid(func(gtx C) D {
				return layout.Inset{
					Top:    unit.Dp(16),
					Right:  unit.Dp(16),
					Left:   unit.Dp(16),
					Bottom: unit.Dp(4),
				}.Layout(gtx, func(gtx C) D {
					gtx.Constraints.Min.X = minWidth
					dims := header(gtx)
					if w := dims.Size.X; w > maxWidth {
						maxWidth = w
					}
					return dims
				})
			}),
		}
		for i := 0; i < len(items); i++ {
			it := &items[i]
			children = append(children, layout.Rigid(func(gtx C) D {
				return material.Clickable(gtx, it.btn, func(gtx C) D {
					return layout.UniformInset(unit.Dp(16)).Layout(gtx, func(gtx C) D {
						gtx.Constraints.Min.X = minWidth
						dims := material.Body1(th, it.title).Layout(gtx)
						if w := dims.Size.X; w > maxWidth {
							maxWidth = w
						}
						return dims
					})
				})
			}))
		}
		f := layout.Flex{Axis: layout.Vertical}
		// First pass: record and discard operations
		// and determine widest item.
		m := op.Record(gtx.Ops)
		f.Layout(gtx, children...)
		m.Stop()
		// Second pass: layout items with equal width.
		minWidth = maxWidth
		return f.Layout(gtx, children...)
	})
}

func layoutDialog(gtx layout.Context, w layout.Widget) layout.Dimensions {
	return widget.Border{Color: argb(0x33000000), CornerRadius: unit.Dp(2), Width: unit.Dp(1)}.Layout(gtx, func(gtx C) D {
		return Background{Color: rgb(0xfafafa), CornerRadius: unit.Dp(2)}.Layout(gtx, w)
	})
}

// layoutMenu lays out the menu activated by the 3 dots button.
func (ui *UI) layoutMenu(gtx layout.Context, sysIns system.Insets, expiry time.Time, showExits bool, needsLogin bool) {
	ui.menu.dismiss.Add(gtx, color.NRGBA{})
	if ui.menu.dismiss.Dismissed(gtx) {
		ui.setMenuShown(false)
	}
	layout.Inset{
		Top:   sysIns.Top + unit.Dp(2),
		Right: sysIns.Right + unit.Dp(2),
	}.Layout(gtx, func(gtx C) D {
		return layout.NE.Layout(gtx, func(gtx C) D {
			menu := &ui.menu
			if ui.setLoginServer {
				return D{}
			}
			if needsLogin {
				var items []menuItem
				title := "Tailscale " + version.Short()
				if ui.menu.showDebugMenu {
					items = append(items, menuItem{title: "Change server", btn: &menu.useLoginServer})
				}
				items = append(items, menuItem{title: "About", btn: &menu.about})
				return layoutMenu(ui.theme, gtx, items, func(gtx C) D {
					l := material.Caption(ui.theme, title)
					return l.Layout(gtx)
				})
			}
			items := []menuItem{
				{title: "Copy my IP address", btn: &menu.copy},
			}
			if showExits {
				items = append(items, menuItem{title: "Use exit node...", btn: &menu.exits})
			}
			items = append(items,
				menuItem{title: "Allowed Apps", btn: &menu.allowedapps},
				menuItem{title: "Bug report", btn: &menu.bug},
				menuItem{title: "Reauthenticate", btn: &menu.reauth},
				menuItem{title: "Log out", btn: &menu.logout},
			)

			var title string
			if ui.runningExit {
				title = "Stop running exit node"
			} else {
				title = "Run exit node"
			}
			items = append(items, menuItem{title: title, btn: &menu.beExit})

			items = append(items, menuItem{title: "About", btn: &menu.about})

			return layoutMenu(ui.theme, gtx, items, func(gtx C) D {
				var expiryStr string
				const fmtStr = time.Stamp
				switch {
				case expiry.IsZero():
					expiryStr = "Expires: (never)"
				case time.Now().After(expiry):
					expiryStr = fmt.Sprintf("Expired: %s", expiry.Format(fmtStr))
				default:
					expiryStr = fmt.Sprintf("Expires: %s", expiry.Format(fmtStr))
				}
				l := material.Caption(ui.theme, expiryStr)
				l.Color = rgb(0x8f8f8f)
				return l.Layout(gtx)
			})
		})
	})
}

func (ui *UI) layoutMessage(gtx layout.Context, sysIns system.Insets) layout.Dimensions {
	s := ui.message.text
	if s == "" {
		return D{}
	}
	now := gtx.Now
	d := now.Sub(ui.message.t0)
	rem := 4*time.Second - d
	if rem < 0 {
		return D{}
	}
	op.InvalidateOp{At: now.Add(rem)}.Add(gtx.Ops)
	return layout.S.Layout(gtx, func(gtx C) D {
		return layout.Inset{
			Left:   sysIns.Left + unit.Dp(8),
			Right:  sysIns.Right + unit.Dp(8),
			Bottom: sysIns.Bottom + unit.Dp(8),
		}.Layout(gtx, func(gtx C) D {
			return Background{Color: rgb(0x323232), CornerRadius: unit.Dp(5)}.Layout(gtx, func(gtx C) D {
				return layout.UniformInset(unit.Dp(12)).Layout(gtx, func(gtx C) D {
					l := material.Body2(ui.theme, s)
					l.Color = rgb(0xdddddd)
					return l.Layout(gtx)
				})
			})
		})
	})
}

func (ui *UI) showMessage(gtx layout.Context, msg string) {
	ui.message.text = msg
	ui.message.t0 = gtx.Now
	op.InvalidateOp{}.Add(gtx.Ops)
}

func MaxDp(p1, p2 unit.Dp) unit.Dp {
	if p1 > p2 {
		return p1
	}
	return p2
}

// layoutPeer lays out a peer name and IP address (e.g.
// "localhost\n100.100.100.101")
func (ui *UI) layoutPeer(gtx layout.Context, sysIns system.Insets, p *UIPeer, user tailcfg.UserID, clk *widget.Clickable) layout.Dimensions {
	return material.Clickable(gtx, clk, func(gtx C) D {
		return layout.Inset{
			Top:    unit.Dp(8),
			Right:  MaxDp(sysIns.Right, unit.Dp(16)),
			Left:   MaxDp(sysIns.Left, unit.Dp(16)),
			Bottom: unit.Dp(8),
		}.Layout(gtx, func(gtx C) D {
			gtx.Constraints.Min.X = gtx.Constraints.Max.X
			return layout.Flex{Axis: layout.Vertical}.Layout(gtx,
				layout.Rigid(func(gtx C) D {
					return layout.Inset{Bottom: unit.Dp(4)}.Layout(gtx, func(gtx C) D {
						name := p.Peer.DisplayName(p.Peer.User == user)
						return material.H6(ui.theme, name).Layout(gtx)
					})
				}),
				layout.Rigid(func(gtx C) D {
					var bestIP netip.Addr // IP to show; first IPv4, or first IPv6 if no IPv4
					for _, addr := range p.Peer.Addresses {
						if ip := addr.Addr(); !bestIP.IsValid() || bestIP.Is6() && ip.Is4() {
							bestIP = ip
						}
					}
					l := material.Body2(ui.theme, bestIP.String())
					l.Color = rgb(0x434343)
					return l.Layout(gtx)
				}),
			)
		})
	})
}

// layoutSection lays out a section title (e.g. "My devices").
func (ui *UI) layoutSection(gtx layout.Context, sysIns system.Insets, title string) layout.Dimensions {
	return Background{Color: rgb(0xe1e0e9)}.Layout(gtx, func(gtx C) D {
		return layout.Inset{
			Top:    unit.Dp(16),
			Right:  MaxDp(sysIns.Right, unit.Dp(16)),
			Left:   MaxDp(sysIns.Left, unit.Dp(16)),
			Bottom: unit.Dp(16),
		}.Layout(gtx, func(gtx C) D {
			l := material.Body1(ui.theme, title)
			l.Color = rgb(0x6f797d)
			return l.Layout(gtx)
		})
	})
}

// layoutTop lays out the top controls: toggle, status and menu dots.
func (ui *UI) layoutTop(gtx layout.Context, sysIns system.Insets, state *BackendState) layout.Dimensions {
	in := layout.Inset{
		Top:    unit.Dp(16),
		Bottom: unit.Dp(16),
	}
	return Background{Color: rgb(headerColor)}.Layout(gtx, func(gtx C) D {
		return layout.Inset{
			Top:   sysIns.Top,
			Right: MaxDp(sysIns.Right, unit.Dp(8)),
			Left:  MaxDp(sysIns.Left, unit.Dp(16)),
		}.Layout(gtx, func(gtx C) D {
			return layout.Flex{Alignment: layout.Middle}.Layout(gtx,
				layout.Rigid(func(gtx C) D {
					return in.Layout(gtx, func(gtx C) D {
						if state.State <= ipn.NeedsLogin {
							return D{}
						}
						sw := material.Switch(ui.theme, &ui.enabled, "Enable VPN")
						sw.Color.Enabled = rgb(white)
						if state.State < ipn.Stopped {
							sw.Color.Enabled = rgb(0xbbbbbb)
							sw.Color.Disabled = rgb(0xbbbbbb)
						}
						return sw.Layout(gtx)
					})
				}),
				layout.Flexed(1, func(gtx C) D {
					return in.Layout(gtx, func(gtx C) D {
						return layout.Inset{Left: unit.Dp(16)}.Layout(gtx, func(gtx C) D {
							lbl := material.Body1(ui.theme, statusString(state.State))
							lbl.Color = rgb(0xffffff)
							return lbl.Layout(gtx)
						})
					})
				}),
				layout.Rigid(func(gtx C) D {
					btn := material.IconButton(ui.theme, &ui.menu.open, ui.icons.more, "Open menu")
					btn.Color = rgb(white)
					btn.Background = color.NRGBA{}
					return btn.Layout(gtx)
				}),
			)
		})
	})
}

func statusString(state ipn.State) string {
	switch state {
	case ipn.Stopped:
		return "Stopped"
	case ipn.Starting:
		return "Starting..."
	case ipn.Running:
		return "Active"
	case ipn.NeedsMachineAuth:
		return "Awaiting Approval"
	case ipn.NeedsLogin:
		return "Tailscale"
	default:
		return "Loading..."
	}
}

func (ui *UI) showCopied(gtx layout.Context, addr string) {
	ui.showMessage(gtx, fmt.Sprintf("Copied %s", addr))
}

// layoutLocal lays out the information box about the local node's
// name and IP address.
func (ui *UI) layoutLocal(gtx layout.Context, sysIns system.Insets, host, addr string) layout.Dimensions {
	return Background{Color: rgb(headerColor)}.Layout(gtx, func(gtx C) D {
		return layout.Inset{
			Right:  MaxDp(sysIns.Right, unit.Dp(8)),
			Left:   MaxDp(sysIns.Left, unit.Dp(8)),
			Bottom: unit.Dp(8),
		}.Layout(gtx, func(gtx C) D {
			return Background{Color: rgb(infoColor), CornerRadius: unit.Dp(8)}.Layout(gtx, func(gtx C) D {
				return material.Clickable(gtx, &ui.self, func(gtx C) D {
					return layout.UniformInset(unit.Dp(16)).Layout(gtx, func(gtx C) D {
						gtx.Constraints.Min.X = gtx.Constraints.Max.X
						return layout.Flex{Axis: layout.Vertical}.Layout(gtx,
							layout.Rigid(func(gtx C) D {
								return layout.Inset{Bottom: unit.Dp(4)}.Layout(gtx, func(gtx C) D {
									name := material.H6(ui.theme, host)
									name.Color = rgb(0xffffff)
									return name.Layout(gtx)
								})
							}),
							layout.Rigid(func(gtx C) D {
								name := material.Body2(ui.theme, addr)
								name.Color = rgb(0xc5ccd9)
								return name.Layout(gtx)
							}),
						)
					})
				})
			})
		})
	})
}

func (ui *UI) layoutSearchbar(gtx layout.Context, sysIns system.Insets) layout.Dimensions {
	return Background{Color: rgb(0xf0eff6)}.Layout(gtx, func(gtx C) D {
		return layout.Inset{
			Top:    unit.Dp(8),
			Right:  MaxDp(sysIns.Right, unit.Dp(8)),
			Left:   MaxDp(sysIns.Left, unit.Dp(8)),
			Bottom: unit.Dp(8),
		}.Layout(gtx, func(gtx C) D {
			return Background{Color: rgb(0xe3e2ea), CornerRadius: unit.Dp(8)}.Layout(gtx, func(gtx C) D {
				return layout.UniformInset(unit.Dp(8)).Layout(gtx, func(gtx C) D {
					return layout.Flex{Alignment: layout.Middle}.Layout(gtx,
						layout.Rigid(func(gtx C) D {
							col := mulAlpha(ui.theme.Palette.Fg, 0xbb)
							return ui.icons.search.Layout(gtx, col)
						}),
						layout.Flexed(1,
							material.Editor(ui.theme, &ui.search, "Search by machine name...").Layout,
						),
					)
				})
			})
		})
	})
}

// drawLogo draws the Tailscale logo using vector operations.
func drawLogo(ops *op.Ops, size int) {
	scale := float64(size) / 680
	discDia := float32(170 * scale)
	off := int(math.Round(172 * 1.5 * scale))
	tx := op.Offset(image.Pt(off, 0))
	ty := op.Offset(image.Pt(0, off))

	defer op.Offset(image.Point{}).Push(ops).Pop()

	// First row of discs.
	row := op.Offset(image.Point{}).Push(ops)
	drawDisc(ops, discDia, rgb(0x54514d))
	tx.Add(ops)
	drawDisc(ops, discDia, rgb(0x54514d))
	tx.Add(ops)
	drawDisc(ops, discDia, rgb(0x54514d))
	row.Pop()

	ty.Add(ops)
	// Second row.
	row = op.Offset(image.Point{}).Push(ops)
	drawDisc(ops, discDia, rgb(0xfffdfa))
	tx.Add(ops)
	drawDisc(ops, discDia, rgb(0xfffdfa))
	tx.Add(ops)
	drawDisc(ops, discDia, rgb(0xfffdfa))
	row.Pop()

	ty.Add(ops)
	// Third row.
	row = op.Offset(image.Point{}).Push(ops)
	drawDisc(ops, discDia, rgb(0xfffdfa))
	drawDisc(ops, discDia, rgb(0x54514d))
	tx.Add(ops)
	drawDisc(ops, discDia, rgb(0xfffdfa))
	tx.Add(ops)
	drawDisc(ops, discDia, rgb(0x54514d))
	row.Pop()
}

func drawImage(gtx layout.Context, img paint.ImageOp, size unit.Dp) layout.Dimensions {
	img.Add(gtx.Ops)
	sz := img.Size()
	aspect := float32(sz.Y) / float32(sz.X)
	w := gtx.Dp(size)
	h := int(float32(w)*aspect + .5)
	scale := float32(w) / float32(sz.X)
	defer op.Affine(f32.Affine2D{}.Scale(f32.Point{}, f32.Point{X: scale, Y: scale})).Push(gtx.Ops).Pop()
	paint.PaintOp{}.Add(gtx.Ops)
	return layout.Dimensions{Size: image.Pt(w, h)}
}

func drawDisc(ops *op.Ops, radius float32, col color.NRGBA) {
	r := int(math.Round(float64(radius)))
	r2 := int(math.Round(float64(radius * .5)))
	defer clip.RRect{
		Rect: image.Rect(0, 0, r, r),
		NE:   r2, NW: r2, SE: r2, SW: r2,
	}.Push(ops).Pop()
	paint.ColorOp{Color: col}.Add(ops)
	paint.PaintOp{}.Add(ops)
}

// Background lays out a widget and draws a color background behind it.
type Background struct {
	Color        color.NRGBA
	CornerRadius unit.Dp
}

func (b Background) Layout(gtx layout.Context, w layout.Widget) layout.Dimensions {
	m := op.Record(gtx.Ops)
	dims := w(gtx)
	sz := dims.Size
	call := m.Stop()
	// Clip corners, if any.
	if r := gtx.Dp(b.CornerRadius); r > 0 {
		defer clip.RRect{
			Rect: image.Rect(0, 0, sz.X, sz.Y),
			NE:   r, NW: r, SE: r, SW: r,
		}.Push(gtx.Ops).Pop()
	}
	fill{b.Color}.Layout(gtx, sz)
	call.Add(gtx.Ops)
	return dims
}

type fill struct {
	col color.NRGBA
}

func (f fill) Layout(gtx layout.Context, sz image.Point) layout.Dimensions {
	defer clip.Rect(image.Rectangle{Max: sz}).Push(gtx.Ops).Pop()
	paint.ColorOp{Color: f.col}.Add(gtx.Ops)
	paint.PaintOp{}.Add(gtx.Ops)
	return layout.Dimensions{Size: sz}
}

func rgb(c uint32) color.NRGBA {
	return argb((0xff << 24) | c)
}

func argb(c uint32) color.NRGBA {
	return color.NRGBA{A: uint8(c >> 24), R: uint8(c >> 16), G: uint8(c >> 8), B: uint8(c)}
}

const termsText = `Tailscale is a mesh VPN for securely connecting your devices. All connections are device-to-device, so we never see your data.

We collect and use your email address and name, as well as your device name, OS version, and IP address in order to help you to connect your devices and manage your settings. We log when you are connected to your network.`<|MERGE_RESOLUTION|>--- conflicted
+++ resolved
@@ -305,13 +305,10 @@
 		return &ui.shareDialog.show
 	case ui.exitDialog.show:
 		return &ui.exitDialog.show
-<<<<<<< HEAD
 	case ui.aboutDialog.show:
 		return &ui.aboutDialog.show
-=======
 	case ui.allowedAppsDialog.show:
 		return &ui.allowedAppsDialog.show
->>>>>>> 6bad91f2
 	}
 	return nil
 }
