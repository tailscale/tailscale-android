--- conflicted
+++ resolved
@@ -14,11 +14,8 @@
 import androidx.compose.material.icons.Icons
 import androidx.compose.material.icons.filled.Person
 import androidx.compose.material3.Icon
-<<<<<<< HEAD
 import androidx.compose.material3.MaterialTheme
-=======
 import androidx.compose.material3.ripple
->>>>>>> 18b8c787
 import androidx.compose.runtime.Composable
 import androidx.compose.runtime.mutableStateOf
 import androidx.compose.runtime.remember
@@ -38,24 +35,8 @@
 @OptIn(ExperimentalCoilApi::class)
 @Composable
 fun Avatar(profile: IpnLocal.LoginProfile?, size: Int = 50, action: (() -> Unit)? = null) {
-<<<<<<< HEAD
     var isFocused = remember { mutableStateOf(false) }
     val focusManager = LocalFocusManager.current 
-=======
-  Box(contentAlignment = Alignment.Center, modifier = Modifier.size(size.dp).clip(CircleShape)) {
-    var modifier = Modifier.size((size * .8f).dp)
-    action?.let {
-      modifier =
-          modifier.clickable(
-              interactionSource = remember { MutableInteractionSource() },
-              indication = ripple(bounded = false),
-              onClick = action)
-    }
-    Icon(
-        imageVector = Icons.Default.Person,
-        contentDescription = stringResource(R.string.settings_title),
-        modifier = modifier)
->>>>>>> 18b8c787
 
     // Outer Box for the larger focusable and clickable area
     Box(
@@ -74,7 +55,7 @@
             .focusable() // Make this outer Box focusable (after onFocusChanged)
             .clickable(
                 interactionSource = remember { MutableInteractionSource() },
-                indication = rememberRipple(bounded = true), // Apply ripple effect inside circular bounds
+                indication = ripple(bounded = true), // Apply ripple effect inside circular bounds
                 onClick = {
                     action?.invoke() 
                     focusManager.clearFocus() // Clear focus after clicking the avatar
