// Copyright (c) Tailscale Inc & AUTHORS
// SPDX-License-Identifier: BSD-3-Clause

package com.tailscale.ipn.ui.view

import androidx.compose.foundation.background
import androidx.compose.foundation.clickable
import androidx.compose.foundation.focusable
import androidx.compose.foundation.interaction.MutableInteractionSource
import androidx.compose.foundation.layout.Box
import androidx.compose.foundation.layout.padding
import androidx.compose.foundation.layout.size
import androidx.compose.foundation.shape.CircleShape
import androidx.compose.material.icons.Icons
import androidx.compose.material.icons.filled.Person
import androidx.compose.material3.Icon
import androidx.compose.material3.MaterialTheme
import androidx.compose.material3.ripple
import androidx.compose.runtime.Composable
import androidx.compose.runtime.mutableStateOf
import androidx.compose.runtime.remember
import androidx.compose.ui.Alignment
import androidx.compose.ui.Modifier
import androidx.compose.ui.draw.clip
import androidx.compose.ui.focus.onFocusChanged
import androidx.compose.ui.graphics.Color
import androidx.compose.ui.platform.LocalFocusManager
import androidx.compose.ui.res.stringResource
import androidx.compose.ui.unit.dp
import coil.annotation.ExperimentalCoilApi
import coil.compose.AsyncImage
import com.tailscale.ipn.R
import com.tailscale.ipn.ui.model.IpnLocal

@OptIn(ExperimentalCoilApi::class)
@Composable
<<<<<<< HEAD
fun Avatar(profile: IpnLocal.LoginProfile?, size: Int = 50, action: (() -> Unit)? = null) {
  var isFocused = remember { mutableStateOf(false) }
  val focusManager = LocalFocusManager.current

  // Outer Box for the larger focusable and clickable area
  Box(
      contentAlignment = Alignment.Center,
      modifier =
          Modifier.padding(4.dp)
              .size((size * 1.5f).dp) // Focusable area is larger than the avatar
              .clip(CircleShape) // Ensure both the focus and click area are circular
              .background(
                  if (isFocused.value) MaterialTheme.colorScheme.surface else Color.Transparent,
              )
              .onFocusChanged { focusState -> isFocused.value = focusState.isFocused }
              .focusable() // Make this outer Box focusable (after onFocusChanged)
              .clickable(
                  interactionSource = remember { MutableInteractionSource() },
                  indication = ripple(bounded = true), // Apply ripple effect inside circular bounds
                  onClick = {
                    action?.invoke()
                    focusManager.clearFocus() // Clear focus after clicking the avatar
                  })) {
        // Inner Box to hold the avatar content (Icon or AsyncImage)
        Box(
            contentAlignment = Alignment.Center,
            modifier = Modifier.size(size.dp).clip(CircleShape)) {
              // Always display the default icon as a background layer
              Icon(
                  imageVector = Icons.Default.Person,
                  contentDescription = stringResource(R.string.settings_title),
                  modifier =
                      Modifier.size((size * 0.8f).dp)
                          .clip(CircleShape) // Icon size slightly smaller than the Box
                  )

              // Overlay the profile picture if available
              profile?.UserProfile?.ProfilePicURL?.let { url ->
                AsyncImage(
                    model = url,
                    modifier = Modifier.size(size.dp).clip(CircleShape),
                    contentDescription = null)
              }
            }
      }
=======
fun Avatar(
    profile: IpnLocal.LoginProfile?,
    size: Int = 50,
    action: (() -> Unit)? = null,
    isFocusable: Boolean = false
) {
  var isFocused = remember { mutableStateOf(false) }
  val focusManager = LocalFocusManager.current

  // Determine the modifier based on whether the avatar is focusable
  val outerModifier =
      Modifier.then(
              if (isFocusable) {
                Modifier.padding(4.dp)
              } else Modifier) // Add padding if focusable
          .size((size * 1.5f).dp)
          .clip(CircleShape)
          .background(if (isFocused.value) MaterialTheme.colorScheme.surface else Color.Transparent)
          .onFocusChanged { focusState -> isFocused.value = focusState.isFocused }
          .then(if (isFocusable) Modifier.focusable() else Modifier) // Conditionally add focusable
          .clickable(
              interactionSource = remember { MutableInteractionSource() },
              indication = ripple(bounded = true),
              onClick = {
                action?.invoke()
                focusManager.clearFocus() // Clear focus after clicking
              })

  // Outer Box for the larger focusable and clickable area
  Box(contentAlignment = Alignment.Center, modifier = outerModifier) {
    // Inner Box to hold the avatar content (Icon or AsyncImage)
    Box(contentAlignment = Alignment.Center, modifier = Modifier.size(size.dp).clip(CircleShape)) {
      if (profile?.UserProfile?.ProfilePicURL != null) {
        AsyncImage(
            model = profile.UserProfile.ProfilePicURL,
            modifier = Modifier.size(size.dp).clip(CircleShape),
            contentDescription = null)
      } else {
        Icon(
            imageVector = Icons.Default.Person,
            contentDescription = stringResource(R.string.settings_title),
            modifier =
                Modifier.size((size * 0.8f).dp)
                    .clip(CircleShape) // Icon size slightly smaller than the Box
            )
      }
    }
  }
>>>>>>> bd745b52
}<|MERGE_RESOLUTION|>--- conflicted
+++ resolved
@@ -34,53 +34,6 @@
 
 @OptIn(ExperimentalCoilApi::class)
 @Composable
-<<<<<<< HEAD
-fun Avatar(profile: IpnLocal.LoginProfile?, size: Int = 50, action: (() -> Unit)? = null) {
-  var isFocused = remember { mutableStateOf(false) }
-  val focusManager = LocalFocusManager.current
-
-  // Outer Box for the larger focusable and clickable area
-  Box(
-      contentAlignment = Alignment.Center,
-      modifier =
-          Modifier.padding(4.dp)
-              .size((size * 1.5f).dp) // Focusable area is larger than the avatar
-              .clip(CircleShape) // Ensure both the focus and click area are circular
-              .background(
-                  if (isFocused.value) MaterialTheme.colorScheme.surface else Color.Transparent,
-              )
-              .onFocusChanged { focusState -> isFocused.value = focusState.isFocused }
-              .focusable() // Make this outer Box focusable (after onFocusChanged)
-              .clickable(
-                  interactionSource = remember { MutableInteractionSource() },
-                  indication = ripple(bounded = true), // Apply ripple effect inside circular bounds
-                  onClick = {
-                    action?.invoke()
-                    focusManager.clearFocus() // Clear focus after clicking the avatar
-                  })) {
-        // Inner Box to hold the avatar content (Icon or AsyncImage)
-        Box(
-            contentAlignment = Alignment.Center,
-            modifier = Modifier.size(size.dp).clip(CircleShape)) {
-              // Always display the default icon as a background layer
-              Icon(
-                  imageVector = Icons.Default.Person,
-                  contentDescription = stringResource(R.string.settings_title),
-                  modifier =
-                      Modifier.size((size * 0.8f).dp)
-                          .clip(CircleShape) // Icon size slightly smaller than the Box
-                  )
-
-              // Overlay the profile picture if available
-              profile?.UserProfile?.ProfilePicURL?.let { url ->
-                AsyncImage(
-                    model = url,
-                    modifier = Modifier.size(size.dp).clip(CircleShape),
-                    contentDescription = null)
-              }
-            }
-      }
-=======
 fun Avatar(
     profile: IpnLocal.LoginProfile?,
     size: Int = 50,
@@ -90,44 +43,53 @@
   var isFocused = remember { mutableStateOf(false) }
   val focusManager = LocalFocusManager.current
 
-  // Determine the modifier based on whether the avatar is focusable
-  val outerModifier =
-      Modifier.then(
-              if (isFocusable) {
-                Modifier.padding(4.dp)
-              } else Modifier) // Add padding if focusable
-          .size((size * 1.5f).dp)
-          .clip(CircleShape)
-          .background(if (isFocused.value) MaterialTheme.colorScheme.surface else Color.Transparent)
-          .onFocusChanged { focusState -> isFocused.value = focusState.isFocused }
-          .then(if (isFocusable) Modifier.focusable() else Modifier) // Conditionally add focusable
-          .clickable(
-              interactionSource = remember { MutableInteractionSource() },
-              indication = ripple(bounded = true),
-              onClick = {
-                action?.invoke()
-                focusManager.clearFocus() // Clear focus after clicking
-              })
+    // Outer Box for the larger focusable and clickable area
+    Box(
+        contentAlignment = Alignment.Center,
+        modifier = Modifier
+            .padding(4.dp) 
+            .size((size * 1.5f).dp) // Focusable area is larger than the avatar
+            .clip(CircleShape) // Ensure both the focus and click area are circular
+            .background(
+                if (isFocused.value) MaterialTheme.colorScheme.surface
+                else Color.Transparent, 
+            )
+            .onFocusChanged { focusState ->
+                isFocused.value = focusState.isFocused 
+            }
+            .focusable() // Make this outer Box focusable (after onFocusChanged)
+            .clickable(
+                interactionSource = remember { MutableInteractionSource() },
+                indication = ripple(bounded = true), // Apply ripple effect inside circular bounds
+                onClick = {
+                    action?.invoke() 
+                    focusManager.clearFocus() // Clear focus after clicking the avatar
+                }
+            )
+    ) {
+        // Inner Box to hold the avatar content (Icon or AsyncImage)
+        Box(
+            contentAlignment = Alignment.Center,
+            modifier = Modifier
+                .size(size.dp)
+                .clip(CircleShape) 
+        ) { 
+          // Always display the default icon as a background layer
+          Icon(
+              imageVector = Icons.Default.Person,
+              contentDescription = stringResource(R.string.settings_title),
+              modifier =
+                  Modifier.size((size * 0.8f).dp)
+                      .clip(CircleShape) // Icon size slightly smaller than the Box
+              )
 
-  // Outer Box for the larger focusable and clickable area
-  Box(contentAlignment = Alignment.Center, modifier = outerModifier) {
-    // Inner Box to hold the avatar content (Icon or AsyncImage)
-    Box(contentAlignment = Alignment.Center, modifier = Modifier.size(size.dp).clip(CircleShape)) {
-      if (profile?.UserProfile?.ProfilePicURL != null) {
-        AsyncImage(
-            model = profile.UserProfile.ProfilePicURL,
-            modifier = Modifier.size(size.dp).clip(CircleShape),
-            contentDescription = null)
-      } else {
-        Icon(
-            imageVector = Icons.Default.Person,
-            contentDescription = stringResource(R.string.settings_title),
-            modifier =
-                Modifier.size((size * 0.8f).dp)
-                    .clip(CircleShape) // Icon size slightly smaller than the Box
-            )
-      }
-    }
+          // Overlay the profile picture if available
+          profile?.UserProfile?.ProfilePicURL?.let { url ->
+            AsyncImage(
+                model = url,
+                modifier = Modifier.size(size.dp).clip(CircleShape),
+                contentDescription = null)
+          }
+        }
   }
->>>>>>> bd745b52
 }