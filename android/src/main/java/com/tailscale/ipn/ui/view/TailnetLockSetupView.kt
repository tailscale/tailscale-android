// Copyright (c) Tailscale Inc & AUTHORS
// SPDX-License-Identifier: BSD-3-Clause

package com.tailscale.ipn.ui.view

import androidx.compose.foundation.focusable
import androidx.compose.foundation.layout.Column
import androidx.compose.foundation.layout.fillMaxSize
import androidx.compose.foundation.layout.padding
import androidx.compose.foundation.rememberScrollState
import androidx.compose.foundation.text.ClickableText
import androidx.compose.foundation.verticalScroll
import androidx.compose.material3.Icon
import androidx.compose.material3.ListItem
import androidx.compose.material3.MaterialTheme
import androidx.compose.material3.Scaffold
import androidx.compose.material3.Text
import androidx.compose.runtime.Composable
import androidx.compose.runtime.collectAsState
import androidx.compose.runtime.getValue
import androidx.compose.ui.Modifier
import androidx.compose.ui.platform.LocalUriHandler
import androidx.compose.ui.res.painterResource
import androidx.compose.ui.res.stringResource
import androidx.compose.ui.text.AnnotatedString
import androidx.compose.ui.text.SpanStyle
import androidx.compose.ui.text.buildAnnotatedString
import androidx.compose.ui.text.style.TextDecoration
import androidx.compose.ui.text.withStyle
import androidx.compose.ui.tooling.preview.Preview
import androidx.lifecycle.viewmodel.compose.viewModel
import com.tailscale.ipn.R
import com.tailscale.ipn.ui.Links
import com.tailscale.ipn.ui.theme.defaultTextColor
import com.tailscale.ipn.ui.theme.link
import com.tailscale.ipn.ui.util.ClipboardValueView
import com.tailscale.ipn.ui.util.Lists
import com.tailscale.ipn.ui.util.LoadingIndicator
import com.tailscale.ipn.ui.util.set
import com.tailscale.ipn.ui.viewModel.TailnetLockSetupViewModel
import com.tailscale.ipn.ui.viewModel.TailnetLockSetupViewModelFactory

@Composable
fun TailnetLockSetupView(
    backToSettings: BackNavigation,
    model: TailnetLockSetupViewModel = viewModel(factory = TailnetLockSetupViewModelFactory())
) {
<<<<<<< HEAD
  val statusItems by model.statusItems.collectAsState()
  val nodeKey by model.nodeKey.collectAsState()
  val tailnetLockKey by model.tailnetLockKey.collectAsState()
  val tailnetLockTlPubKey = tailnetLockKey.replace("nlpub", "tlpub")

  Scaffold(topBar = { Header(R.string.tailnet_lock, onBack = backToSettings) }) { innerPadding ->
    LoadingIndicator.Wrap {
      Column(
          modifier =
              Modifier.padding(innerPadding)
                  .focusable()
                  .verticalScroll(rememberScrollState())
                  .fillMaxSize()) {
            ExplainerView()

            statusItems.forEach { statusItem ->
              Lists.ItemDivider()

              ListItem(
                  leadingContent = {
                    Icon(
                        painter = painterResource(id = statusItem.icon),
                        contentDescription = null,
                        tint = MaterialTheme.colorScheme.onSurfaceVariant)
                  },
                  headlineContent = { Text(stringResource(statusItem.title)) })
            }
            // Node key
            Lists.SectionDivider()
            ClipboardValueView(
                value = nodeKey,
                title = stringResource(R.string.node_key),
                subtitle = stringResource(R.string.node_key_explainer))

            // Tailnet lock key
            Lists.SectionDivider()
            ClipboardValueView(
                value = tailnetLockTlPubKey,
                title = stringResource(R.string.tailnet_lock_key),
                subtitle = stringResource(R.string.tailnet_lock_key_explainer))
          }
=======
    val statusItems by model.statusItems.collectAsState()
    val nodeKey by model.nodeKey.collectAsState()
    val tailnetLockKey by model.tailnetLockKey.collectAsState()
    val tailnetLockTlPubKey = tailnetLockKey.replace("nlpub", "tlpub")

    Scaffold(topBar = { Header(R.string.tailnet_lock, onBack = backToSettings) }) { innerPadding ->
        LoadingIndicator.Wrap {
            Column(
                modifier = Modifier
                    .padding(innerPadding)
                    .focusable()
                    .verticalScroll(rememberScrollState())
                    .fillMaxSize()
            ) {
                ExplainerView()

                statusItems.forEach { statusItem ->
                    Lists.ItemDivider()

                    ListItem(
                        leadingContent = {
                            Icon(
                                painter = painterResource(id = statusItem.icon),
                                contentDescription = null,
                                tint = MaterialTheme.colorScheme.onSurfaceVariant
                            )
                        },
                        headlineContent = { Text(stringResource(statusItem.title)) }
                    )
                }
                //Node key
                Lists.SectionDivider()
                ClipboardValueView(
                    value = nodeKey,
                    title = stringResource(R.string.node_key),
                    subtitle = stringResource(R.string.node_key_explainer)
                )

                // Tailnet lock key
                Lists.SectionDivider()
                ClipboardValueView(
                    value = tailnetLockTlPubKey,
                    title = stringResource(R.string.tailnet_lock_key),
                    subtitle = stringResource(R.string.tailnet_lock_key_explainer)
                )
            }
        }
>>>>>>> b4ca226e
    }
}

@Composable
private fun ExplainerView() {
    val handler = LocalUriHandler.current

    Lists.MultilineDescription {
        ClickableText(
            explainerText(),
            onClick = { handler.openUri(Links.TAILNET_LOCK_KB_URL) },
            style = MaterialTheme.typography.bodyMedium
        )
    }
}

@Composable
fun explainerText(): AnnotatedString {
    val annotatedString = buildAnnotatedString {
        withStyle(SpanStyle(color = MaterialTheme.colorScheme.defaultTextColor)) {
            append(stringResource(id = R.string.tailnet_lock_explainer))
        }

        pushStringAnnotation(tag = "tailnetLockSupportURL", annotation = Links.TAILNET_LOCK_KB_URL)

        withStyle(
            style = SpanStyle(
                color = MaterialTheme.colorScheme.link,
                textDecoration = TextDecoration.Underline
            )
        ) {
            append(stringResource(id = R.string.learn_more))
        }
        pop()
    }
    return annotatedString
}

@Composable
@Preview
fun TailnetLockSetupViewPreview() {
    val vm = TailnetLockSetupViewModel()
    vm.nodeKey.set("8BADF00D-EA7-1337-DEAD-BEEF")
    vm.tailnetLockKey.set("C0FFEE-CAFE-50DA")
    TailnetLockSetupView(backToSettings = {}, vm)
}<|MERGE_RESOLUTION|>--- conflicted
+++ resolved
@@ -45,7 +45,6 @@
     backToSettings: BackNavigation,
     model: TailnetLockSetupViewModel = viewModel(factory = TailnetLockSetupViewModelFactory())
 ) {
-<<<<<<< HEAD
   val statusItems by model.statusItems.collectAsState()
   val nodeKey by model.nodeKey.collectAsState()
   val tailnetLockKey by model.tailnetLockKey.collectAsState()
@@ -87,55 +86,6 @@
                 title = stringResource(R.string.tailnet_lock_key),
                 subtitle = stringResource(R.string.tailnet_lock_key_explainer))
           }
-=======
-    val statusItems by model.statusItems.collectAsState()
-    val nodeKey by model.nodeKey.collectAsState()
-    val tailnetLockKey by model.tailnetLockKey.collectAsState()
-    val tailnetLockTlPubKey = tailnetLockKey.replace("nlpub", "tlpub")
-
-    Scaffold(topBar = { Header(R.string.tailnet_lock, onBack = backToSettings) }) { innerPadding ->
-        LoadingIndicator.Wrap {
-            Column(
-                modifier = Modifier
-                    .padding(innerPadding)
-                    .focusable()
-                    .verticalScroll(rememberScrollState())
-                    .fillMaxSize()
-            ) {
-                ExplainerView()
-
-                statusItems.forEach { statusItem ->
-                    Lists.ItemDivider()
-
-                    ListItem(
-                        leadingContent = {
-                            Icon(
-                                painter = painterResource(id = statusItem.icon),
-                                contentDescription = null,
-                                tint = MaterialTheme.colorScheme.onSurfaceVariant
-                            )
-                        },
-                        headlineContent = { Text(stringResource(statusItem.title)) }
-                    )
-                }
-                //Node key
-                Lists.SectionDivider()
-                ClipboardValueView(
-                    value = nodeKey,
-                    title = stringResource(R.string.node_key),
-                    subtitle = stringResource(R.string.node_key_explainer)
-                )
-
-                // Tailnet lock key
-                Lists.SectionDivider()
-                ClipboardValueView(
-                    value = tailnetLockTlPubKey,
-                    title = stringResource(R.string.tailnet_lock_key),
-                    subtitle = stringResource(R.string.tailnet_lock_key_explainer)
-                )
-            }
-        }
->>>>>>> b4ca226e
     }
 }
 
