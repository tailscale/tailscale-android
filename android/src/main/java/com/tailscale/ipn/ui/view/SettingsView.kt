--- conflicted
+++ resolved
@@ -89,49 +89,12 @@
           Lists.ItemDivider()
           Setting.Text(
               R.string.split_tunneling,
-              subtitle = stringResource(R.string.exclude_certain_apps_from_using_tailscale),
+              subtitle = stringResource(R.string.filter_apps_allowed_to_access_tailscale),
               onClick = settingsNav.onNavigateToSplitTunneling)
 
           if (showTailnetLock.value == ShowHide.Show) {
             Lists.ItemDivider()
             Setting.Text(
-<<<<<<< HEAD
-                R.string.split_tunneling,
-                subtitle = stringResource(R.string.filter_apps_allowed_to_access_tailscale),
-                onClick = settingsNav.onNavigateToSplitTunneling
-            )
-
-            if (showTailnetLock.value == ShowHide.Show) {
-                Lists.ItemDivider()
-                Setting.Text(
-                    R.string.tailnet_lock, subtitle = tailnetLockEnabled?.let {
-                        stringResource(if (it) R.string.enabled else R.string.disabled)
-                    }, onClick = settingsNav.onNavigateToTailnetLock
-                )
-            }
-            if (useTailscaleSubnets.value == AlwaysNeverUserDecides.UserDecides) {
-                Lists.ItemDivider()
-                Setting.Text(
-                    R.string.subnet_routing,
-                    onClick = settingsNav.onNavigateToSubnetRouting
-                )
-            }
-            if (!AndroidTVUtil.isAndroidTV()) {
-                Lists.ItemDivider()
-                Setting.Text(R.string.permissions, onClick = settingsNav.onNavigateToPermissions)
-            }
-
-            managedByOrganization.value?.let {
-                Lists.ItemDivider()
-                Setting.Text(
-                    title = stringResource(R.string.managed_by_orgName, it),
-                    onClick = settingsNav.onNavigateToManagedBy
-                )
-            }
-
-            Lists.SectionDivider()
-            Setting.Text(R.string.bug_report, onClick = settingsNav.onNavigateToBugReport)
-=======
                 R.string.tailnet_lock,
                 subtitle =
                     tailnetLockEnabled?.let {
@@ -147,7 +110,6 @@
             Lists.ItemDivider()
             Setting.Text(R.string.permissions, onClick = settingsNav.onNavigateToPermissions)
           }
->>>>>>> 8683c789
 
           managedByOrganization.value?.let {
             Lists.ItemDivider()
