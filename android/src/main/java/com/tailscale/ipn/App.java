// Copyright (c) 2020 Tailscale Inc & AUTHORS All rights reserved.
// Use of this source code is governed by a BSD-style
// license that can be found in the LICENSE file.

package com.tailscale.ipn;

import android.app.Application;
import android.app.Activity;
import android.app.DownloadManager;
import android.app.Fragment;
import android.app.FragmentTransaction;
import android.app.NotificationChannel;
import android.app.PendingIntent;
import android.app.UiModeManager;
import android.content.BroadcastReceiver;
import android.content.ContentResolver;
import android.content.ContentValues;
import android.content.Context;
import android.content.Intent;
import android.content.IntentFilter;
import android.content.SharedPreferences;
import android.content.pm.PackageManager;
import android.content.pm.PackageInfo;
import android.content.pm.Signature;
import android.content.res.Configuration;
import android.provider.MediaStore;
import android.provider.Settings;
import android.net.ConnectivityManager;
import android.net.LinkProperties;
import android.net.Network;
import android.net.NetworkInfo;
import android.net.NetworkRequest;
import android.net.Uri;
import android.net.VpnService;
import android.view.View;
import android.os.Build;
import android.os.Environment;
import android.os.Handler;
import android.os.Looper;

import android.Manifest;
import android.webkit.MimeTypeMap;

import java.io.IOException;
import java.io.File;
import java.io.FileOutputStream;

import java.lang.StringBuilder;

import java.net.InetAddress;
import java.net.InterfaceAddress;
import java.net.NetworkInterface;

import java.security.GeneralSecurityException;

import java.util.ArrayList;
import java.util.Collections;
import java.util.List;
import java.util.Locale;

import androidx.core.app.NotificationCompat;
import androidx.core.app.NotificationManagerCompat;

import androidx.core.content.ContextCompat;

import androidx.security.crypto.EncryptedSharedPreferences;
import androidx.security.crypto.MasterKey;

import androidx.browser.customtabs.CustomTabsIntent;

import org.gioui.Gio;

public class App extends Application {
	private static final String PEER_TAG = "peer";

	static final String STATUS_CHANNEL_ID = "tailscale-status";
	static final int STATUS_NOTIFICATION_ID = 1;

	static final String NOTIFY_CHANNEL_ID = "tailscale-notify";
	static final int NOTIFY_NOTIFICATION_ID = 2;

	private static final String FILE_CHANNEL_ID = "tailscale-files";
	private static final int FILE_NOTIFICATION_ID = 3;

	private static final Handler mainHandler = new Handler(Looper.getMainLooper());

	public DnsConfig dns = new DnsConfig();
	public DnsConfig getDnsConfigObj() { return this.dns; }

	private ConnectivityManager connectivityManager;
<<<<<<< HEAD

	private ConnectivityManager connectivityManager;
=======
	private ConnectivityManager.NetworkCallback dnsCallback;
	private ConnectivityManager.NetworkCallback connectivityCallback;
>>>>>>> 69e3c3e3

	@Override public void onCreate() {
		super.onCreate();
		// Load and initialize the Go library.
		Gio.init(this);

		this.connectivityManager = (ConnectivityManager) this.getSystemService(Context.CONNECTIVITY_SERVICE);
		setAndRegisterNetworkCallbacks();
<<<<<<< HEAD

		this.connectivityManager = (ConnectivityManager) this.getSystemService(Context.CONNECTIVITY_SERVICE);
		setAndRegisterNetworkCallbacks();
=======
>>>>>>> 69e3c3e3

		createNotificationChannel(NOTIFY_CHANNEL_ID, "Notifications", NotificationManagerCompat.IMPORTANCE_DEFAULT);
		createNotificationChannel(STATUS_CHANNEL_ID, "VPN Status", NotificationManagerCompat.IMPORTANCE_LOW);
		createNotificationChannel(FILE_CHANNEL_ID, "File transfers", NotificationManagerCompat.IMPORTANCE_DEFAULT);

	}

<<<<<<< HEAD
	// requestNetwork attempts to find the best network that matches the passed NetworkRequest. It is possible that
	// this might return an unusuable network, eg a captive portal.
	private void setAndRegisterNetworkCallbacks() {
		connectivityManager.requestNetwork(dns.getDNSConfigNetworkRequest(), new ConnectivityManager.NetworkCallback(){			
			@Override
			public void onAvailable(Network network){
				super.onAvailable(network);
				StringBuilder sb = new StringBuilder("");
				LinkProperties linkProperties = connectivityManager.getLinkProperties(network);
				List<InetAddress> dnsList = linkProperties.getDnsServers();
				for (InetAddress ip : dnsList) {
					sb.append(ip.getHostAddress()).append(" ");
				}
				dns.updateDNSFromNetwork(sb.toString());
				onDnsConfigChanged();
			}

			@Override
			public void onLost(Network network) {
				super.onLost(network);
				onDnsConfigChanged();
			}
		});
=======

	private void setAndRegisterNetworkCallbacks() {
		dnsCallback = dns.getDnsConfigCallback(connectivityManager);
		connectivityManager.requestNetwork(dns.getDNSConfigNetworkRequest(), dnsCallback);
>>>>>>> 69e3c3e3
	}

	public void startVPN() {
		Intent intent = new Intent(this, IPNService.class);
		intent.setAction(IPNService.ACTION_CONNECT);
		startService(intent);
	}

	public void stopVPN() {
		Intent intent = new Intent(this, IPNService.class);
		intent.setAction(IPNService.ACTION_DISCONNECT);
		startService(intent);
	}

	// encryptToPref a byte array of data using the Jetpack Security
	// library and writes it to a global encrypted preference store.
	public void encryptToPref(String prefKey, String plaintext) throws IOException, GeneralSecurityException {
		getEncryptedPrefs().edit().putString(prefKey, plaintext).commit();
	}

	// decryptFromPref decrypts a encrypted preference using the Jetpack Security
	// library and returns the plaintext.
	public String decryptFromPref(String prefKey) throws IOException, GeneralSecurityException {
		return getEncryptedPrefs().getString(prefKey, null);
	}

	private SharedPreferences getEncryptedPrefs() throws IOException, GeneralSecurityException {
		MasterKey key = new MasterKey.Builder(this)
			.setKeyScheme(MasterKey.KeyScheme.AES256_GCM)
			.build();

		return EncryptedSharedPreferences.create(
			this,
			"secret_shared_prefs",
			key,
			EncryptedSharedPreferences.PrefKeyEncryptionScheme.AES256_SIV,
			EncryptedSharedPreferences.PrefValueEncryptionScheme.AES256_GCM
		);
	}

	public boolean autoConnect = false;
	public boolean vpnReady = false;

	void setTileReady(boolean ready) {
		if (Build.VERSION.SDK_INT < Build.VERSION_CODES.N) {
			return;
		}
		QuickToggleService.setReady(this, ready);
		android.util.Log.d("App", "Set Tile Ready: " + ready + " " + autoConnect);

		vpnReady = ready;
		if (ready && autoConnect) {
			startVPN();
		}
	}

	void setTileStatus(boolean status) {
		if (Build.VERSION.SDK_INT < Build.VERSION_CODES.N) {
			return;
		}
		QuickToggleService.setStatus(this, status);
	}

	String getHostname() {
		String userConfiguredDeviceName = getUserConfiguredDeviceName();
		if (!isEmpty(userConfiguredDeviceName)) return userConfiguredDeviceName;

		return getModelName();
	}

	String getModelName() {
		String manu = Build.MANUFACTURER;
		String model = Build.MODEL;
		// Strip manufacturer from model.
		int idx = model.toLowerCase().indexOf(manu.toLowerCase());
		if (idx != -1) {
			model = model.substring(idx + manu.length());
			model = model.trim();
		}
		return manu + " " + model;
	}

	String getOSVersion() {
		return Build.VERSION.RELEASE;
	}

	// get user defined nickname from Settings
	// returns null if not available
	private String getUserConfiguredDeviceName() {
		String nameFromSystemDevice = Settings.Secure.getString(getContentResolver(), "device_name");
		if (!isEmpty(nameFromSystemDevice)) return nameFromSystemDevice;
		return null;
	}

	private static boolean isEmpty(String str) {
		return str == null || str.length() == 0;
	}

	// attachPeer adds a Peer fragment for tracking the Activity
	// lifecycle.
	void attachPeer(Activity act) {
		act.runOnUiThread(new Runnable() {
			@Override public void run() {
				FragmentTransaction ft = act.getFragmentManager().beginTransaction();
				ft.add(new Peer(), PEER_TAG);
				ft.commit();
				act.getFragmentManager().executePendingTransactions();
			}
		});
	}

	boolean isChromeOS() {
		return getPackageManager().hasSystemFeature("android.hardware.type.pc");
	}

	void prepareVPN(Activity act, int reqCode) {
		act.runOnUiThread(new Runnable() {
			@Override public void run() {
				Intent intent = VpnService.prepare(act);
				if (intent == null) {
					onVPNPrepared();
				} else {
					startActivityForResult(act, intent, reqCode);
				}
			}
		});
	}

	static void startActivityForResult(Activity act, Intent intent, int request) {
		Fragment f = act.getFragmentManager().findFragmentByTag(PEER_TAG);
		f.startActivityForResult(intent, request);
	}

	void showURL(Activity act, String url) {
		act.runOnUiThread(new Runnable() {
			@Override public void run() {
				CustomTabsIntent.Builder builder = new CustomTabsIntent.Builder();
				int headerColor = 0xff496495;
				builder.setToolbarColor(headerColor);
				CustomTabsIntent intent = builder.build();
				intent.launchUrl(act, Uri.parse(url));
			}
		});
	}

	// getPackageSignatureFingerprint returns the first package signing certificate, if any.
	byte[] getPackageCertificate() throws Exception {
		PackageInfo info;
		info = getPackageManager().getPackageInfo(getPackageName(), PackageManager.GET_SIGNATURES);
		for (Signature signature : info.signatures) {
			return signature.toByteArray();
		}
		return null;
	}

	void requestWriteStoragePermission(Activity act) {
		if (Build.VERSION.SDK_INT >= Build.VERSION_CODES.Q || Build.VERSION.SDK_INT < Build.VERSION_CODES.M) {
			// We can write files without permission.
			return;
		}
		if (ContextCompat.checkSelfPermission(act, Manifest.permission.WRITE_EXTERNAL_STORAGE) == PackageManager.PERMISSION_GRANTED) {
			return;
		}
		act.requestPermissions(new String[]{Manifest.permission.WRITE_EXTERNAL_STORAGE}, IPNActivity.WRITE_STORAGE_RESULT);
	}

	String insertMedia(String name, String mimeType) throws IOException {
		if (Build.VERSION.SDK_INT >= Build.VERSION_CODES.Q) {
			ContentResolver resolver = getContentResolver();
			ContentValues contentValues = new ContentValues();
			contentValues.put(MediaStore.MediaColumns.DISPLAY_NAME, name);
			if (!"".equals(mimeType)) {
				contentValues.put(MediaStore.MediaColumns.MIME_TYPE, mimeType);
			}
			Uri root = MediaStore.Files.getContentUri("external");
			return resolver.insert(root, contentValues).toString();
		} else {
			File dir = Environment.getExternalStoragePublicDirectory(Environment.DIRECTORY_DOWNLOADS);
			dir.mkdirs();
			File f = new File(dir, name);
			return Uri.fromFile(f).toString();
		}
	}

	int openUri(String uri, String mode) throws IOException {
		ContentResolver resolver = getContentResolver();
		return resolver.openFileDescriptor(Uri.parse(uri), mode).detachFd();
	}

	void deleteUri(String uri) {
		ContentResolver resolver = getContentResolver();
		resolver.delete(Uri.parse(uri), null, null);
	}

	public void notifyFile(String uri, String msg) {
		Intent viewIntent;
		if (Build.VERSION.SDK_INT >= Build.VERSION_CODES.Q) {
			viewIntent = new Intent(Intent.ACTION_VIEW, Uri.parse(uri));
		} else {
			// uri is a file:// which is not allowed to be shared outside the app.
			viewIntent = new Intent(DownloadManager.ACTION_VIEW_DOWNLOADS);
		}
		PendingIntent pending = PendingIntent.getActivity(this, 0, viewIntent, PendingIntent.FLAG_UPDATE_CURRENT);
		NotificationCompat.Builder builder = new NotificationCompat.Builder(this, FILE_CHANNEL_ID)
			.setSmallIcon(R.drawable.ic_notification)
			.setContentTitle("File received")
			.setContentText(msg)
			.setContentIntent(pending)
			.setAutoCancel(true)
			.setOnlyAlertOnce(true)
			.setPriority(NotificationCompat.PRIORITY_DEFAULT);

		NotificationManagerCompat nm = NotificationManagerCompat.from(this);
		nm.notify(FILE_NOTIFICATION_ID, builder.build());
	}

	public void createNotificationChannel(String id, String name, int importance) {
		if (Build.VERSION.SDK_INT < Build.VERSION_CODES.O) {
			return;
		}
		NotificationChannel channel = new NotificationChannel(id, name, importance);
		NotificationManagerCompat nm = NotificationManagerCompat.from(this);
		nm.createNotificationChannel(channel);
	}

	static native void onVPNPrepared();
	private static native void onDnsConfigChanged();
	static native void onShareIntent(int nfiles, int[] types, String[] mimes, String[] items, String[] names, long[] sizes);
	static native void onWriteStorageGranted();

        // Returns details of the interfaces in the system, encoded as a single string for ease
        // of JNI transfer over to the Go environment.
        //
        // Example:
        // rmnet_data0 10 2000 true false false false false | fe80::4059:dc16:7ed3:9c6e%rmnet_data0/64
        // dummy0 3 1500 true false false false false | fe80::1450:5cff:fe13:f891%dummy0/64
        // wlan0 30 1500 true true false false true | fe80::2f60:2c82:4163:8389%wlan0/64 10.1.10.131/24
        // r_rmnet_data0 21 1500 true false false false false | fe80::9318:6093:d1ad:ba7f%r_rmnet_data0/64
        // rmnet_data2 12 1500 true false false false false | fe80::3c8c:44dc:46a9:9907%rmnet_data2/64
        // r_rmnet_data1 22 1500 true false false false false | fe80::b6cd:5cb0:8ae6:fe92%r_rmnet_data1/64
        // rmnet_data1 11 1500 true false false false false | fe80::51f2:ee00:edce:d68b%rmnet_data1/64
        // lo 1 65536 true false true false false | ::1/128 127.0.0.1/8
        // v4-rmnet_data2 68 1472 true true false true true | 192.0.0.4/32
        //
        // Where the fields are:
        // name ifindex mtu isUp hasBroadcast isLoopback isPointToPoint hasMulticast | ip1/N ip2/N ip3/N;
	String getInterfacesAsString() {
            List<NetworkInterface> interfaces;
            try {
                interfaces = Collections.list(NetworkInterface.getNetworkInterfaces());
            } catch (Exception e) {
                return "";
            }

            StringBuilder sb = new StringBuilder("");
            for (NetworkInterface nif : interfaces) {
                try {
                    // Android doesn't have a supportsBroadcast() but the Go net.Interface wants
                    // one, so we say the interface has broadcast if it has multicast.
                    sb.append(String.format(java.util.Locale.ROOT, "%s %d %d %b %b %b %b %b |", nif.getName(),
                                   nif.getIndex(), nif.getMTU(), nif.isUp(), nif.supportsMulticast(),
                                   nif.isLoopback(), nif.isPointToPoint(), nif.supportsMulticast()));

                    for (InterfaceAddress ia : nif.getInterfaceAddresses()) {
                        // InterfaceAddress == hostname + "/" + IP
                        String[] parts = ia.toString().split("/", 0);
                        if (parts.length > 1) {
                            sb.append(String.format(java.util.Locale.ROOT, "%s/%d ", parts[1], ia.getNetworkPrefixLength()));
                        }
                    }
                } catch (Exception e) {
                    // TODO(dgentry) should log the exception not silently suppress it.
                    continue;
                }
                sb.append("\n");
            }

            return sb.toString();
        }

	boolean isTV() {
		UiModeManager mm = (UiModeManager)getSystemService(UI_MODE_SERVICE);
		return mm.getCurrentModeType() == Configuration.UI_MODE_TYPE_TELEVISION;
	}
}<|MERGE_RESOLUTION|>--- conflicted
+++ resolved
@@ -86,15 +86,7 @@
 
 	public DnsConfig dns = new DnsConfig();
 	public DnsConfig getDnsConfigObj() { return this.dns; }
-
 	private ConnectivityManager connectivityManager;
-<<<<<<< HEAD
-
-	private ConnectivityManager connectivityManager;
-=======
-	private ConnectivityManager.NetworkCallback dnsCallback;
-	private ConnectivityManager.NetworkCallback connectivityCallback;
->>>>>>> 69e3c3e3
 
 	@Override public void onCreate() {
 		super.onCreate();
@@ -103,12 +95,6 @@
 
 		this.connectivityManager = (ConnectivityManager) this.getSystemService(Context.CONNECTIVITY_SERVICE);
 		setAndRegisterNetworkCallbacks();
-<<<<<<< HEAD
-
-		this.connectivityManager = (ConnectivityManager) this.getSystemService(Context.CONNECTIVITY_SERVICE);
-		setAndRegisterNetworkCallbacks();
-=======
->>>>>>> 69e3c3e3
 
 		createNotificationChannel(NOTIFY_CHANNEL_ID, "Notifications", NotificationManagerCompat.IMPORTANCE_DEFAULT);
 		createNotificationChannel(STATUS_CHANNEL_ID, "VPN Status", NotificationManagerCompat.IMPORTANCE_LOW);
@@ -116,7 +102,6 @@
 
 	}
 
-<<<<<<< HEAD
 	// requestNetwork attempts to find the best network that matches the passed NetworkRequest. It is possible that
 	// this might return an unusuable network, eg a captive portal.
 	private void setAndRegisterNetworkCallbacks() {
@@ -140,12 +125,6 @@
 				onDnsConfigChanged();
 			}
 		});
-=======
-
-	private void setAndRegisterNetworkCallbacks() {
-		dnsCallback = dns.getDnsConfigCallback(connectivityManager);
-		connectivityManager.requestNetwork(dns.getDNSConfigNetworkRequest(), dnsCallback);
->>>>>>> 69e3c3e3
 	}
 
 	public void startVPN() {
